--- conflicted
+++ resolved
@@ -12,11 +12,7 @@
 
 [tool.poetry.dependencies]
 python = "^3.6"
-<<<<<<< HEAD
-grpcio = "^1.37.0"
-=======
 grpcio = "^1.8.1"
->>>>>>> 84eb8edb
 protobuf = {version = ">=3.6.0", optional = true}
 
 [tool.poetry.extras]
